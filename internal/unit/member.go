package unit

import (
	"fmt"

	databaseutil "github.com/NYCU-SDC/summer/pkg/database"
	logutil "github.com/NYCU-SDC/summer/pkg/log"
	"github.com/google/uuid"
	"go.uber.org/zap"
	"golang.org/x/net/context"
)

type SimpleUser struct {
	ID        uuid.UUID
	Name      string
	Username  string
	AvatarURL string
}

// AddMember adds a member to an organization or a unit
func (s *Service) AddMember(ctx context.Context, unitType Type, id uuid.UUID, memberID uuid.UUID) (UnitMember, error) {
	traceCtx, span := s.tracer.Start(ctx, fmt.Sprintf("Add%sMember", unitType.String()))
	defer span.End()
	logger := logutil.WithContext(traceCtx, s.logger)
<<<<<<< HEAD
	member, err := s.queries.AddMember(traceCtx, AddMemberParams{
		UnitID:   id,
		MemberID: memberID,
	})
	if err != nil {
		err = databaseutil.WrapDBError(err, logger, "add member relationship")
		span.RecordError(err)
		return UnitMember{}, err
=======

	switch unitType {
	case TypeOrg:
		orgMember, err := s.queries.AddOrgMember(traceCtx, AddOrgMemberParams{
			OrgID:    id,
			MemberID: memberID,
		})
		if err != nil {
			err = databaseutil.WrapDBError(err, logger, "add org member relationship")
			span.RecordError(err)
			return OrgMemberWrapper{}, err
		}

		logger.Info("Added organization member",
			zap.String("org_id", orgMember.OrgID.String()),
			zap.String("member_id", orgMember.MemberID.String()))

		return OrgMemberWrapper{orgMember}, nil

	case TypeUnit:
		unitMember, err := s.queries.AddUnitMember(traceCtx, AddUnitMemberParams{
			UnitID:   id,
			MemberID: memberID,
		})
		if err != nil {
			err = databaseutil.WrapDBError(err, logger, "add unit member relationship")
			span.RecordError(err)
			return MemberWrapper{}, err
		}

		logger.Info("Added unit member",
			zap.String("unit_id", unitMember.UnitID.String()),
			zap.String("member_id", unitMember.MemberID.String()))

		unit, err := s.queries.GetUnitByID(traceCtx, id)
		if err != nil {
			err = databaseutil.WrapDBError(err, logger, "get unit by id when adding member to unit")
			span.RecordError(err)
			return MemberWrapper{}, err
		}

		uid, err := uuid.Parse(unit.OrgID.String())
		if err != nil {
			logger.Error("failed to parse org id when adding member to unit", zap.Error(err))
			return nil, err
		}

		_, err = s.AddMember(ctx, TypeOrg, uid, memberID)
		if err != nil {
			logger.Error("failed to add member to organization when adding to unit", zap.Error(err))
			return nil, err
		}

		return MemberWrapper{unitMember}, nil
>>>>>>> c6095a0e
	}

	logger.Info(fmt.Sprintf("Added %s member", unitType.String()),
		zap.String("unit_id", member.UnitID.String()),
		zap.String("member_id", member.MemberID.String()))

	return member, nil
}

// ListMembers lists all members of an organization or a unit
func (s *Service) ListMembers(ctx context.Context, unitType Type, id uuid.UUID) ([]SimpleUser, error) {
	traceCtx, span := s.tracer.Start(ctx, fmt.Sprintf("List%sMembers", unitType.String()))
	defer span.End()
	logger := logutil.WithContext(traceCtx, s.logger)

<<<<<<< HEAD
	members, err := s.queries.ListMembers(traceCtx, id)
	if err != nil {
		err = databaseutil.WrapDBError(err, logger, fmt.Sprintf("list %s members", unitType))
		span.RecordError(err)
		return nil, err
	}
=======
	var simpleUsers []SimpleUser
	switch unitType {
	case TypeOrg:
		members, err := s.queries.ListOrgMembers(traceCtx, id)
		if err != nil {
			err = databaseutil.WrapDBError(err, logger, "list org members")
			span.RecordError(err)
			return nil, err
		}

		simpleUsers = make([]SimpleUser, len(members))
		for i, member := range members {
			simpleUsers[i] = SimpleUser{
				ID:        member.MemberID,
				Name:      member.Name.String,
				Username:  member.Username.String,
				AvatarURL: member.AvatarUrl.String,
			}
		}

	case TypeUnit:
		members, err := s.queries.ListUnitMembers(traceCtx, id)
		if err != nil {
			err = databaseutil.WrapDBError(err, logger, "list org members")
			span.RecordError(err)
			return nil, err
		}

		fmt.Println(len(members))
>>>>>>> c6095a0e

		simpleUsers = make([]SimpleUser, len(members))
		for i, member := range members {
			simpleUsers[i] = SimpleUser{
				ID:        member.MemberID,
				Name:      member.Name.String,
				Username:  member.Username.String,
				AvatarURL: member.AvatarUrl.String,
			}
		}
	}

	logger.Info(fmt.Sprintf("Listed %s members", unitType.String()),
		zap.String("org_id", id.String()),
		zap.Int("count", len(simpleUsers)),
	)

	return simpleUsers, nil
}

// ListUnitsMembers lists members for multiple units at once
// Todo: need to refactor to use SimpleUser
func (s *Service) ListUnitsMembers(ctx context.Context, unitIDs []uuid.UUID) (map[uuid.UUID][]uuid.UUID, error) {
	traceCtx, span := s.tracer.Start(ctx, "ListMultiUnitMembers")
	defer span.End()
	logger := logutil.WithContext(traceCtx, s.logger)

	membersMap := make(map[uuid.UUID][]uuid.UUID)
	if len(unitIDs) == 0 {
		return membersMap, nil
	}

	rows, err := s.queries.ListUnitsMembers(traceCtx, unitIDs)
	if err != nil {
		err = databaseutil.WrapDBError(err, logger, "list multiple unit members")
		span.RecordError(err)
		return nil, err
	}

	for _, row := range rows {
		membersMap[row.UnitID] = append(membersMap[row.UnitID], row.MemberID)
	}

	logger.Info("Listed multiple unit members",
		zap.Int("unit_count", len(membersMap)),
		zap.String("unit_ids", fmt.Sprintf("%v", unitIDs)))

	return membersMap, nil
}

// RemoveMember removes a member from an organization or a unit
func (s *Service) RemoveMember(ctx context.Context, unitType Type, id uuid.UUID, memberID uuid.UUID) error {
	traceCtx, span := s.tracer.Start(ctx, fmt.Sprintf("Remove%sMember", unitType.String()))
	defer span.End()
	logger := logutil.WithContext(traceCtx, s.logger)

	err := s.queries.RemoveMember(traceCtx, RemoveMemberParams{
		UnitID:   id,
		MemberID: memberID,
	})
	if err != nil {
		err = databaseutil.WrapDBError(err, logger, fmt.Sprintf("remove %s member", unitType.String()))
		span.RecordError(err)
		return err
	}

	logger.Info(fmt.Sprintf("Removed %s member", unitType.String()),
		zap.String("org_id", id.String()),
		zap.String("member_id", memberID.String()))

	return nil
}<|MERGE_RESOLUTION|>--- conflicted
+++ resolved
@@ -22,7 +22,6 @@
 	traceCtx, span := s.tracer.Start(ctx, fmt.Sprintf("Add%sMember", unitType.String()))
 	defer span.End()
 	logger := logutil.WithContext(traceCtx, s.logger)
-<<<<<<< HEAD
 	member, err := s.queries.AddMember(traceCtx, AddMemberParams{
 		UnitID:   id,
 		MemberID: memberID,
@@ -31,62 +30,6 @@
 		err = databaseutil.WrapDBError(err, logger, "add member relationship")
 		span.RecordError(err)
 		return UnitMember{}, err
-=======
-
-	switch unitType {
-	case TypeOrg:
-		orgMember, err := s.queries.AddOrgMember(traceCtx, AddOrgMemberParams{
-			OrgID:    id,
-			MemberID: memberID,
-		})
-		if err != nil {
-			err = databaseutil.WrapDBError(err, logger, "add org member relationship")
-			span.RecordError(err)
-			return OrgMemberWrapper{}, err
-		}
-
-		logger.Info("Added organization member",
-			zap.String("org_id", orgMember.OrgID.String()),
-			zap.String("member_id", orgMember.MemberID.String()))
-
-		return OrgMemberWrapper{orgMember}, nil
-
-	case TypeUnit:
-		unitMember, err := s.queries.AddUnitMember(traceCtx, AddUnitMemberParams{
-			UnitID:   id,
-			MemberID: memberID,
-		})
-		if err != nil {
-			err = databaseutil.WrapDBError(err, logger, "add unit member relationship")
-			span.RecordError(err)
-			return MemberWrapper{}, err
-		}
-
-		logger.Info("Added unit member",
-			zap.String("unit_id", unitMember.UnitID.String()),
-			zap.String("member_id", unitMember.MemberID.String()))
-
-		unit, err := s.queries.GetUnitByID(traceCtx, id)
-		if err != nil {
-			err = databaseutil.WrapDBError(err, logger, "get unit by id when adding member to unit")
-			span.RecordError(err)
-			return MemberWrapper{}, err
-		}
-
-		uid, err := uuid.Parse(unit.OrgID.String())
-		if err != nil {
-			logger.Error("failed to parse org id when adding member to unit", zap.Error(err))
-			return nil, err
-		}
-
-		_, err = s.AddMember(ctx, TypeOrg, uid, memberID)
-		if err != nil {
-			logger.Error("failed to add member to organization when adding to unit", zap.Error(err))
-			return nil, err
-		}
-
-		return MemberWrapper{unitMember}, nil
->>>>>>> c6095a0e
 	}
 
 	logger.Info(fmt.Sprintf("Added %s member", unitType.String()),
@@ -102,14 +45,6 @@
 	defer span.End()
 	logger := logutil.WithContext(traceCtx, s.logger)
 
-<<<<<<< HEAD
-	members, err := s.queries.ListMembers(traceCtx, id)
-	if err != nil {
-		err = databaseutil.WrapDBError(err, logger, fmt.Sprintf("list %s members", unitType))
-		span.RecordError(err)
-		return nil, err
-	}
-=======
 	var simpleUsers []SimpleUser
 	switch unitType {
 	case TypeOrg:
@@ -137,9 +72,6 @@
 			span.RecordError(err)
 			return nil, err
 		}
-
-		fmt.Println(len(members))
->>>>>>> c6095a0e
 
 		simpleUsers = make([]SimpleUser, len(members))
 		for i, member := range members {
