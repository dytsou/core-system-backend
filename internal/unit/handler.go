package unit

import (
	"NYCU-SDC/core-system-backend/internal"
	"NYCU-SDC/core-system-backend/internal/form"
	"NYCU-SDC/core-system-backend/internal/user"
	"context"
	"encoding/json"
	"fmt"
	handlerutil "github.com/NYCU-SDC/summer/pkg/handler"
	logutil "github.com/NYCU-SDC/summer/pkg/log"
	"github.com/NYCU-SDC/summer/pkg/problem"
	"github.com/go-playground/validator/v10"
	"github.com/google/uuid"
	"go.opentelemetry.io/otel"
	"go.opentelemetry.io/otel/trace"
	"go.uber.org/zap"
	"net/http"
	"time"
)

type Store interface {
	GetOrgIDBySlug(ctx context.Context, slug string) (uuid.UUID, error)
	CreateUnit(ctx context.Context, name string, orgID uuid.UUID, desc string, metadata []byte) (Unit, error)
	CreateOrg(ctx context.Context, name string, desc string, creatorID uuid.UUID, metadata []byte, slug string) (Organization, error)
	GetByID(ctx context.Context, id uuid.UUID, orgID uuid.UUID, unitType Type) (GenericUnit, error)
	GetAllOrganizations(ctx context.Context) ([]Organization, error)
	UpdateUnit(ctx context.Context, id uuid.UUID, name string, description string, metadata []byte) (Unit, error)
	UpdateOrg(ctx context.Context, id uuid.UUID, name string, description string, metadata []byte, slug string) (Organization, error)
	Delete(ctx context.Context, id uuid.UUID, unitType Type) error
	AddParentChild(ctx context.Context, parentID uuid.UUID, childID uuid.UUID, orgID uuid.UUID) (ParentChild, error)
	RemoveParentChild(ctx context.Context, childID uuid.UUID) error
	ListSubUnits(ctx context.Context, id uuid.UUID, unitType Type) ([]Unit, error)
	ListSubUnitIDs(ctx context.Context, id uuid.UUID, unitType Type) ([]uuid.UUID, error)
}

type Handler struct {
	logger        *zap.Logger
	tracer        trace.Tracer
	validator     *validator.Validate
	problemWriter *problem.HttpWriter
	store         Store
	formService   *form.Service
}

func NewHandler(
	logger *zap.Logger,
	validator *validator.Validate,
	problemWriter *problem.HttpWriter,
	store Store,
	formService *form.Service,
) *Handler {
	return &Handler{
		logger:        logger,
		validator:     validator,
		problemWriter: problemWriter,
		store:         store,
		formService:   formService,
		tracer:        otel.Tracer("unit/handler"),
	}
}

type OrgRequest struct {
	Name        string            `json:"name" validate:"required"`
	Description string            `json:"description"`
	Metadata    map[string]string `json:"metadata"`
	Slug        string            `json:"slug" validate:"required"`
}

type AddMemberParams struct {
	ID       uuid.UUID `json:"id" validate:"required"`
	MemberID uuid.UUID `json:"member_id" validate:"required"`
}

type RemoveMemberParams struct {
	ID       uuid.UUID `json:"id" validate:"required"`
	MemberID uuid.UUID `json:"member_id" validate:"required"`
}

type Request struct {
	Name        string            `json:"name" validate:"required"`
	Description string            `json:"description"`
	Metadata    map[string]string `json:"metadata"`
}

type orgResponse struct {
	ID          uuid.UUID         `json:"id"`
	OwnerID     uuid.UUID         `json:"owner_id"`
	Name        string            `json:"name"`
	Description string            `json:"description"`
	Metadata    map[string]string `json:"metadata"`
	Slug        string            `json:"slug"`
	CreatedAt   string            `json:"created_at"`
	UpdatedAt   string            `json:"updated_at"`
}

type Response struct {
	ID          uuid.UUID         `json:"id"`
	OrgID       uuid.UUID         `json:"org_id"`
	Name        string            `json:"name"`
	Description string            `json:"description"`
	Metadata    map[string]string `json:"metadata"`
	CreatedAt   string            `json:"created_at"`
	UpdatedAt   string            `json:"updated_at"`
}

func convertResponse(u Unit) Response {
	var meta map[string]string
	if err := json.Unmarshal(u.Metadata, &meta); err != nil {
		meta = make(map[string]string)
	}
	return Response{
		ID:          u.ID,
		OrgID:       u.OrgID,
		Name:        u.Name.String,
		Description: u.Description.String,
		Metadata:    meta,
		CreatedAt:   u.CreatedAt.Time.Format(time.RFC3339),
		UpdatedAt:   u.UpdatedAt.Time.Format(time.RFC3339),
	}
}

func convertOrgResponse(o Organization) orgResponse {
	var meta map[string]string
	if err := json.Unmarshal(o.Metadata, &meta); err != nil {
		meta = make(map[string]string)
	}
	return orgResponse{
		ID:          o.ID,
		OwnerID:     o.OwnerID.Bytes,
		Name:        o.Name.String,
		Description: o.Description.String,
		Metadata:    meta,
		Slug:        o.Slug,
		CreatedAt:   o.CreatedAt.Time.Format(time.RFC3339),
		UpdatedAt:   o.UpdatedAt.Time.Format(time.RFC3339),
	}
}

type ParentChildRequest struct {
	ParentID uuid.UUID `json:"parent_id"`
	ChildID  uuid.UUID `json:"child_id" validate:"required"`
	OrgID    uuid.UUID `json:"org_id" validate:"required"`
}

func (h *Handler) CreateUnit(w http.ResponseWriter, r *http.Request) {
	traceCtx, span := h.tracer.Start(r.Context(), "CreateUnit")
	defer span.End()
	h.logger = logutil.WithContext(traceCtx, h.logger)

	var req Request

	if err := handlerutil.ParseAndValidateRequestBody(traceCtx, h.validator, r, &req); err != nil {
		h.problemWriter.WriteError(traceCtx, w, fmt.Errorf("invalid request body: %w", err), h.logger)
		return
	}

	metadataBytes, err := json.Marshal(req.Metadata)
	if err != nil {
		h.problemWriter.WriteError(traceCtx, w, fmt.Errorf("failed to marshal metadata: %w", err), h.logger)
		return
	}

	orgSlug, err := internal.GetSlugFromContext(traceCtx)
	if err != nil {
		h.problemWriter.WriteError(traceCtx, w, fmt.Errorf("failed to get org slug from context: %w", err), h.logger)
		return
	}

	orgID, err := h.store.GetOrgIDBySlug(traceCtx, orgSlug)
	if err != nil {
		h.problemWriter.WriteError(traceCtx, w, fmt.Errorf("failed to get org ID by slug: %w", err), h.logger)
		return
	}

	createdUnit, err := h.store.CreateUnit(traceCtx, req.Name, orgID, req.Description, metadataBytes)
	if err != nil {
		h.problemWriter.WriteError(traceCtx, w, fmt.Errorf("failed to create unit: %w", err), h.logger)
		return
	}

	handlerutil.WriteJSONResponse(w, http.StatusCreated, convertResponse(createdUnit))
}

func (h *Handler) CreateOrg(w http.ResponseWriter, r *http.Request) {
	traceCtx, span := h.tracer.Start(r.Context(), "CreateOrg")
	defer span.End()
	h.logger = logutil.WithContext(traceCtx, h.logger)

	var req OrgRequest

	if err := handlerutil.ParseAndValidateRequestBody(traceCtx, h.validator, r, &req); err != nil {
		h.problemWriter.WriteError(traceCtx, w, fmt.Errorf("invalid request body: %w", err), h.logger)
		return
	}

	metadataBytes, err := json.Marshal(req.Metadata)
	if err != nil {
		h.problemWriter.WriteError(traceCtx, w, fmt.Errorf("failed to marshal metadata: %w", err), h.logger)
		return
	}

	currentUser, ok := user.GetFromContext(traceCtx)
	if !ok {
		h.problemWriter.WriteError(traceCtx, w, fmt.Errorf("no user found in request context"), h.logger)
		return
	}

	createdOrg, err := h.store.CreateOrg(traceCtx, req.Name, req.Description, currentUser.ID, metadataBytes, req.Slug)
	if err != nil {
		h.problemWriter.WriteError(traceCtx, w, fmt.Errorf("failed to create unit: %w", err), h.logger)
		return
	}

	handlerutil.WriteJSONResponse(w, http.StatusCreated, convertOrgResponse(createdOrg))
}

func (h *Handler) GetUnitByID(w http.ResponseWriter, r *http.Request) {
	traceCtx, span := h.tracer.Start(r.Context(), "GetUnitByID")
	defer span.End()
	h.logger = logutil.WithContext(traceCtx, h.logger)

	slug, err := internal.GetSlugFromContext(traceCtx)
	if err != nil {
		h.problemWriter.WriteError(traceCtx, w, fmt.Errorf("failed to get org slug from context: %w", err), h.logger)
		return
	}

	idStr := r.PathValue("id")

	id, err := internal.ParseUUID(idStr)
	if err != nil {
		h.problemWriter.WriteError(traceCtx, w, err, h.logger)
		return
	}

	orgID, err := h.store.GetOrgIDBySlug(traceCtx, slug)
	if err != nil {
		h.problemWriter.WriteError(traceCtx, w, fmt.Errorf("failed to get org ID by slug: %w", err), h.logger)
		return
	}

	unitWrap, err := h.store.GetByID(traceCtx, id, orgID, TypeUnit)
	if err != nil {
		h.problemWriter.WriteError(traceCtx, w, fmt.Errorf("failed to get unit by ID: %w", err), h.logger)
		return
	}

	handlerutil.WriteJSONResponse(w, http.StatusOK, convertResponse(unitWrap.Instance().(Unit)))
}

func (h *Handler) GetOrgByID(w http.ResponseWriter, r *http.Request) {
	traceCtx, span := h.tracer.Start(r.Context(), "GetOrgByID")
	defer span.End()
	h.logger = logutil.WithContext(traceCtx, h.logger)

	slug, err := internal.GetSlugFromContext(traceCtx)
	if err != nil {
		h.problemWriter.WriteError(traceCtx, w, fmt.Errorf("failed to get org slug from context: %w", err), h.logger)
		return
	}

	orgID, err := h.store.GetOrgIDBySlug(traceCtx, slug)
	if err != nil {
		h.problemWriter.WriteError(traceCtx, w, fmt.Errorf("failed to get org ID by slug: %w", err), h.logger)
		return
	}

	orgWrap, err := h.store.GetByID(traceCtx, orgID, orgID, TypeOrg)
	if err != nil {
		h.problemWriter.WriteError(traceCtx, w, fmt.Errorf("failed to get unit by ID: %w", err), h.logger)
		return
	}

	handlerutil.WriteJSONResponse(w, http.StatusOK, convertOrgResponse(orgWrap.Instance().(Organization)))
}

func (h *Handler) GetAllOrganizations(w http.ResponseWriter, r *http.Request) {
	traceCtx, span := h.tracer.Start(r.Context(), "GetAllOrganizations")
	defer span.End()
	h.logger = logutil.WithContext(traceCtx, h.logger)

	organizations, err := h.store.GetAllOrganizations(traceCtx)
	if err != nil {
		h.problemWriter.WriteError(traceCtx, w, fmt.Errorf("failed to get all organizations: %w", err), h.logger)
		return
	}

	orgResponses := make([]orgResponse, 0)
	for _, org := range organizations {
		orgResponses = append(orgResponses, convertOrgResponse(org))
	}

	handlerutil.WriteJSONResponse(w, http.StatusOK, orgResponses)
}

func (h *Handler) UpdateUnit(w http.ResponseWriter, r *http.Request) {
	traceCtx, span := h.tracer.Start(r.Context(), "UpdateUnit")
	defer span.End()
	h.logger = logutil.WithContext(traceCtx, h.logger)

	var req Request
	if err := handlerutil.ParseAndValidateRequestBody(traceCtx, h.validator, r, &req); err != nil {
		h.problemWriter.WriteError(traceCtx, w, fmt.Errorf("invalid request body: %w", err), h.logger)
		return
	}

	idStr := r.PathValue("id")
	id, err := internal.ParseUUID(idStr)
	if err != nil {
		h.problemWriter.WriteError(traceCtx, w, err, h.logger)
		return
	}

	metadataBytes, err := json.Marshal(req.Metadata)
	if err != nil {
		h.problemWriter.WriteError(traceCtx, w, fmt.Errorf("failed to marshal metadata: %w", err), h.logger)
		return
	}

	updatedUnit, err := h.store.UpdateUnit(traceCtx, id, req.Name, req.Description, metadataBytes)
	if err != nil {
		h.problemWriter.WriteError(traceCtx, w, fmt.Errorf("failed to update unit: %w", err), h.logger)
		return
	}

	handlerutil.WriteJSONResponse(w, http.StatusOK, convertResponse(updatedUnit))
}

func (h *Handler) UpdateOrg(w http.ResponseWriter, r *http.Request) {
	traceCtx, span := h.tracer.Start(r.Context(), "UpdateOrg")
	defer span.End()
	h.logger = logutil.WithContext(traceCtx, h.logger)

	var req OrgRequest
	if err := handlerutil.ParseAndValidateRequestBody(traceCtx, h.validator, r, &req); err != nil {
		h.problemWriter.WriteError(traceCtx, w, fmt.Errorf("invalid request body: %w", err), h.logger)
		return
	}

	slug, err := internal.GetSlugFromContext(traceCtx)
	if err != nil {
		h.problemWriter.WriteError(traceCtx, w, fmt.Errorf("failed to get org slug from context: %w", err), h.logger)
		return
	}

	id, err := h.store.GetOrgIDBySlug(traceCtx, slug)
	if err != nil {
		h.problemWriter.WriteError(traceCtx, w, fmt.Errorf("failed to get org ID by slug: %w", err), h.logger)
		return
	}

	metadataBytes, err := json.Marshal(req.Metadata)
	if err != nil {
		h.problemWriter.WriteError(traceCtx, w, fmt.Errorf("failed to marshal metadata: %w", err), h.logger)
		return
	}

	updatedOrg, err := h.store.UpdateOrg(traceCtx, id, req.Name, req.Description, metadataBytes, req.Slug)
	if err != nil {
		h.problemWriter.WriteError(traceCtx, w, fmt.Errorf("failed to update organization: %w", err), h.logger)
		return
	}

	handlerutil.WriteJSONResponse(w, http.StatusOK, convertOrgResponse(updatedOrg))
}

func (h *Handler) DeleteOrg(w http.ResponseWriter, r *http.Request) {
	traceCtx, span := h.tracer.Start(r.Context(), "DeleteOrg")
	defer span.End()
	h.logger = logutil.WithContext(traceCtx, h.logger)

	slug, err := internal.GetSlugFromContext(traceCtx)
	if err != nil {
		h.problemWriter.WriteError(traceCtx, w, fmt.Errorf("failed to get org slug from context: %w", err), h.logger)
		return
	}

	id, err := h.store.GetOrgIDBySlug(traceCtx, slug)
	if err != nil {
		h.problemWriter.WriteError(traceCtx, w, fmt.Errorf("failed to get org ID by slug: %w", err), h.logger)
		return
	}

	err = h.store.Delete(traceCtx, id, TypeOrg)
	if err != nil {
		h.problemWriter.WriteError(traceCtx, w, fmt.Errorf("failed to delete unit: %w", err), h.logger)
		return
	}

	handlerutil.WriteJSONResponse(w, http.StatusNoContent, nil)
}

// DeleteUnit deletes a unit by its ID
func (h *Handler) DeleteUnit(w http.ResponseWriter, r *http.Request) {
	traceCtx, span := h.tracer.Start(r.Context(), "DeleteUnit")
	defer span.End()
	h.logger = logutil.WithContext(traceCtx, h.logger)

	idStr := r.PathValue("id")
	id, err := internal.ParseUUID(idStr)
	if err != nil {
		h.problemWriter.WriteError(traceCtx, w, err, h.logger)
		return
	}

	err = h.store.Delete(traceCtx, id, TypeUnit)
	if err != nil {
		h.problemWriter.WriteError(traceCtx, w, fmt.Errorf("failed to delete unit: %w", err), h.logger)
		return
	}

	handlerutil.WriteJSONResponse(w, http.StatusNoContent, nil)
}

func (h *Handler) AddParentChild(w http.ResponseWriter, r *http.Request) {
	traceCtx, span := h.tracer.Start(r.Context(), "AddParentChild")
	defer span.End()
	h.logger = logutil.WithContext(traceCtx, h.logger)

	var req ParentChildRequest
	if err := handlerutil.ParseAndValidateRequestBody(traceCtx, h.validator, r, &req); err != nil {
		h.problemWriter.WriteError(traceCtx, w, fmt.Errorf("invalid request body: %w", err), h.logger)
		return
	}

	pc, err := h.store.AddParentChild(traceCtx, req.ParentID, req.ChildID, req.OrgID)
	if err != nil {
		h.problemWriter.WriteError(traceCtx, w, fmt.Errorf("failed to add parent-child relationship: %w", err), h.logger)
		return
	}

	handlerutil.WriteJSONResponse(w, http.StatusCreated, pc)
}

func (h *Handler) RemoveParentChild(w http.ResponseWriter, r *http.Request) {
	traceCtx, span := h.tracer.Start(r.Context(), "RemoveParentChild")
	defer span.End()
	h.logger = logutil.WithContext(traceCtx, h.logger)

	cIDStr := r.PathValue("child_id")
	if cIDStr == "" {
		http.Error(w, "parent or child ID not provided", http.StatusBadRequest)
		return
	}
<<<<<<< HEAD

	cID, err := uuid.Parse(cIDStr)
	if err != nil {
		h.problemWriter.WriteError(traceCtx, w, fmt.Errorf("invalid child ID: %w", err), h.logger)
		return
	}

	err = h.service.RemoveParentChild(traceCtx, cID)
	if err != nil {
		h.problemWriter.WriteError(traceCtx, w, fmt.Errorf("failed to remove parent-child relationship: %w", err), h.logger)
		return
	}

	handlerutil.WriteJSONResponse(w, http.StatusNoContent, nil)
}

func (h *Handler) AddOrgMember(w http.ResponseWriter, r *http.Request) {
	traceCtx, span := h.tracer.Start(r.Context(), "AddOrgMember")
	defer span.End()
	h.logger = logutil.WithContext(traceCtx, h.logger)

	slug, err := internal.GetSlugFromContext(traceCtx)
	if err != nil {
		h.problemWriter.WriteError(traceCtx, w, fmt.Errorf("failed to get org slug from context: %w", err), h.logger)
		return
	}

	orgID, err := h.service.GetOrgIDBySlug(traceCtx, slug)
	if err != nil {
		h.problemWriter.WriteError(traceCtx, w, fmt.Errorf("failed to get org ID by slug: %w", err), h.logger)
		return
	}

	// Get MemberID from request body
	var params struct {
		MemberID uuid.UUID `json:"member_id"`
	}
	if err := handlerutil.ParseAndValidateRequestBody(traceCtx, h.validator, r, &params); err != nil {
		h.problemWriter.WriteError(traceCtx, w, fmt.Errorf("invalid request body: %w", err), h.logger)
		return
	}

	if orgID == uuid.Nil || params.MemberID == uuid.Nil {
		h.problemWriter.WriteError(traceCtx, w, fmt.Errorf("org ID or member ID cannot be empty"), h.logger)
		return
	}

	members, err := h.service.AddMember(traceCtx, "organization", AddMemberParams{
		ID:       orgID,
		MemberID: params.MemberID,
	})
=======
	cID, err := internal.ParseUUID(cIDStr)
	if err != nil {
		h.problemWriter.WriteError(traceCtx, w, err, h.logger)
		return
	}

	err = h.store.RemoveParentChild(traceCtx, cID)
>>>>>>> e1c776f4
	if err != nil {
		h.problemWriter.WriteError(traceCtx, w, fmt.Errorf("failed to add org member: %w", err), h.logger)
		return
	}

	handlerutil.WriteJSONResponse(w, http.StatusNoContent, members)
}

func (h *Handler) AddUnitMember(w http.ResponseWriter, r *http.Request) {
	traceCtx, span := h.tracer.Start(r.Context(), "AddUnitMember")
	defer span.End()
	h.logger = logutil.WithContext(traceCtx, h.logger)

	idStr := r.PathValue("id")
	id, err := uuid.Parse(idStr)
	if err != nil {
		h.problemWriter.WriteError(traceCtx, w, fmt.Errorf("invalid unit ID: %w", err), h.logger)
		return
	}

	var params struct {
		MemberID uuid.UUID `json:"member_id"`
	}
	if err := handlerutil.ParseAndValidateRequestBody(traceCtx, h.validator, r, &params); err != nil {
		h.problemWriter.WriteError(traceCtx, w, fmt.Errorf("invalid request body: %w", err), h.logger)
		return
	}

	if params.MemberID == uuid.Nil {
		h.problemWriter.WriteError(traceCtx, w, fmt.Errorf("member ID cannot be empty"), h.logger)
		return
	}

	member, err := h.service.AddMember(traceCtx, "unit", AddMemberParams{
		ID:       id,
		MemberID: params.MemberID,
	})
	if err != nil {
		h.problemWriter.WriteError(traceCtx, w, fmt.Errorf("failed to add unit member: %w", err), h.logger)
		return
	}

	handlerutil.WriteJSONResponse(w, http.StatusNoContent, member)
}

func (h *Handler) ListOrgMembers(w http.ResponseWriter, r *http.Request) {
	traceCtx, span := h.tracer.Start(r.Context(), "ListOrgMembers")
	defer span.End()
	h.logger = logutil.WithContext(traceCtx, h.logger)

	slug, err := internal.GetSlugFromContext(traceCtx)
	if err != nil {
		h.problemWriter.WriteError(traceCtx, w, fmt.Errorf("failed to get org slug from context: %w", err), h.logger)
		return
	}

	orgID, err := h.service.GetOrgIDBySlug(traceCtx, slug)
	if err != nil {
		h.problemWriter.WriteError(traceCtx, w, fmt.Errorf("failed to get org ID by slug: %w", err), h.logger)
		return
	}

	members, err := h.service.ListMembers(traceCtx, "organization", orgID)
	if err != nil {
		h.problemWriter.WriteError(traceCtx, w, fmt.Errorf("failed to list org members: %w", err), h.logger)
		return
	}

	handlerutil.WriteJSONResponse(w, http.StatusOK, members)
}

func (h *Handler) ListUnitMembers(w http.ResponseWriter, r *http.Request) {
	traceCtx, span := h.tracer.Start(r.Context(), "ListUnitMembers")
	defer span.End()
	h.logger = logutil.WithContext(traceCtx, h.logger)

	idStr := r.PathValue("id")
	id, err := uuid.Parse(idStr)
	if err != nil {
		h.problemWriter.WriteError(traceCtx, w, fmt.Errorf("invalid unit ID: %w", err), h.logger)
		return
	}

	members, err := h.service.ListMembers(traceCtx, "unit", id)
	if err != nil {
		h.problemWriter.WriteError(traceCtx, w, fmt.Errorf("failed to list unit members: %w", err), h.logger)
		return
	}

	handlerutil.WriteJSONResponse(w, http.StatusOK, members)
}

func (h *Handler) RemoveOrgMember(w http.ResponseWriter, r *http.Request) {
	traceCtx, span := h.tracer.Start(r.Context(), "RemoveOrgMember")
	defer span.End()
	h.logger = logutil.WithContext(traceCtx, h.logger)

	slug, err := internal.GetSlugFromContext(traceCtx)
	if err != nil {
		h.problemWriter.WriteError(traceCtx, w, fmt.Errorf("failed to get org slug from context: %w", err), h.logger)
		return
	}

	orgID, err := h.service.GetOrgIDBySlug(traceCtx, slug)
	if err != nil || orgID == uuid.Nil {
		h.problemWriter.WriteError(traceCtx, w, fmt.Errorf("failed to get org ID by slug: %w", err), h.logger)
		return
	}

	mIDStr := r.PathValue("member_id")

	if mIDStr == "" {
		http.Error(w, "member ID not provided", http.StatusBadRequest)
		return
	}
	mID, err := uuid.Parse(mIDStr)
	if err != nil {
		h.problemWriter.WriteError(traceCtx, w, fmt.Errorf("invalid member ID: %w", err), h.logger)
		return
	}

	err = h.service.RemoveMember(traceCtx, "organization", RemoveMemberParams{
		ID:       orgID,
		MemberID: mID,
	})
	if err != nil {
		h.problemWriter.WriteError(traceCtx, w, fmt.Errorf("failed to remove org member: %w", err), h.logger)
		return
	}

	handlerutil.WriteJSONResponse(w, http.StatusNoContent, nil)
}

func (h *Handler) RemoveUnitMember(w http.ResponseWriter, r *http.Request) {
	traceCtx, span := h.tracer.Start(r.Context(), "RemoveUnitMember")
	defer span.End()
	h.logger = logutil.WithContext(traceCtx, h.logger)

	idStr := r.PathValue("id")
	id, err := uuid.Parse(idStr)
	if err != nil {
		h.problemWriter.WriteError(traceCtx, w, fmt.Errorf("invalid unit ID: %w", err), h.logger)
		return
	}

	mIDStr := r.PathValue("member_id")
	if mIDStr == "" {
		http.Error(w, "member ID not provided", http.StatusBadRequest)
		return
	}

	mID, err := uuid.Parse(mIDStr)
	if err != nil {
		h.problemWriter.WriteError(traceCtx, w, fmt.Errorf("invalid member ID: %w", err), h.logger)
		return
	}

	err = h.service.RemoveMember(traceCtx, "unit", RemoveMemberParams{
		ID:       id,
		MemberID: mID,
	})
	if err != nil {
		h.problemWriter.WriteError(traceCtx, w, fmt.Errorf("failed to remove unit member: %w", err), h.logger)
		return
	}

	handlerutil.WriteJSONResponse(w, http.StatusNoContent, nil)
}

func (h *Handler) ListOrgSubUnits(w http.ResponseWriter, r *http.Request) {
	traceCtx, span := h.tracer.Start(r.Context(), "ListOrgSubUnits")
	defer span.End()
	h.logger = logutil.WithContext(traceCtx, h.logger)

	slug, err := internal.GetSlugFromContext(traceCtx)
	if err != nil {
		h.problemWriter.WriteError(traceCtx, w, fmt.Errorf("failed to get org slug from context: %w", err), h.logger)
		return
	}

	orgID, err := h.store.GetOrgIDBySlug(traceCtx, slug)
	if err != nil {
		h.problemWriter.WriteError(traceCtx, w, fmt.Errorf("failed to get org ID by slug: %w", err), h.logger)
		return
	}

	subUnits, err := h.store.ListSubUnits(traceCtx, orgID, TypeOrg)
	if err != nil {
		h.problemWriter.WriteError(traceCtx, w, fmt.Errorf("failed to list sub-units: %w", err), h.logger)
		return
	}

	responses := make([]Response, 0)
	for _, u := range subUnits {
		responses = append(responses, convertResponse(u))
	}

	handlerutil.WriteJSONResponse(w, http.StatusOK, responses)
}

func (h *Handler) ListUnitSubUnits(w http.ResponseWriter, r *http.Request) {
	traceCtx, span := h.tracer.Start(r.Context(), "ListUnitSubUnits")
	defer span.End()
	h.logger = logutil.WithContext(traceCtx, h.logger)

	idStr := r.PathValue("id")
	id, err := internal.ParseUUID(idStr)
	if err != nil {
		h.problemWriter.WriteError(traceCtx, w, err, h.logger)
		return
	}
	subUnits, err := h.store.ListSubUnits(traceCtx, id, TypeUnit)
	if err != nil {
		h.problemWriter.WriteError(traceCtx, w, fmt.Errorf("failed to list sub-units: %w", err), h.logger)
		return
	}

	responses := make([]Response, 0)
	for _, u := range subUnits {
		responses = append(responses, convertResponse(u))
	}

	handlerutil.WriteJSONResponse(w, http.StatusOK, responses)
}

func (h *Handler) ListOrgSubUnitIDs(w http.ResponseWriter, r *http.Request) {
	traceCtx, span := h.tracer.Start(r.Context(), "ListOrgSubUnits")
	defer span.End()
	h.logger = logutil.WithContext(traceCtx, h.logger)

	slug, err := internal.GetSlugFromContext(traceCtx)
	if err != nil {
		h.problemWriter.WriteError(traceCtx, w, fmt.Errorf("failed to get org slug from context: %w", err), h.logger)
		return
	}

	orgID, err := h.store.GetOrgIDBySlug(traceCtx, slug)
	if err != nil {
		h.problemWriter.WriteError(traceCtx, w, fmt.Errorf("failed to get org ID by slug: %w", err), h.logger)
		return
	}

	subUnits, err := h.store.ListSubUnitIDs(traceCtx, orgID, TypeOrg)
	if err != nil {
		h.problemWriter.WriteError(traceCtx, w, fmt.Errorf("failed to list sub-units: %w", err), h.logger)
		return
	}

	handlerutil.WriteJSONResponse(w, http.StatusOK, subUnits)
}

func (h *Handler) ListUnitSubUnitIDs(w http.ResponseWriter, r *http.Request) {
	traceCtx, span := h.tracer.Start(r.Context(), "ListUnitSubUnits")
	defer span.End()
	h.logger = logutil.WithContext(traceCtx, h.logger)

	idStr := r.PathValue("id")
	id, err := internal.ParseUUID(idStr)
	if err != nil {
		h.problemWriter.WriteError(traceCtx, w, err, h.logger)
		return
	}

	subUnits, err := h.store.ListSubUnitIDs(traceCtx, id, TypeUnit)
	if err != nil {
		h.problemWriter.WriteError(traceCtx, w, fmt.Errorf("failed to list sub-units: %w", err), h.logger)
		return
	}

	handlerutil.WriteJSONResponse(w, http.StatusOK, subUnits)
}

func (h *Handler) CreateFormUnderUnit(w http.ResponseWriter, r *http.Request) {
	traceCtx, span := h.tracer.Start(r.Context(), "CreateFormHandler")
	defer span.End()
	logger := logutil.WithContext(traceCtx, h.logger)

	var req form.Request
	if err := handlerutil.ParseAndValidateRequestBody(traceCtx, h.validator, r, &req); err != nil {
		h.problemWriter.WriteError(traceCtx, w, err, logger)
		return
	}

	unitIDStr := r.PathValue("unitId")
	currentUnitID, err := handlerutil.ParseUUID(unitIDStr)
	if err != nil {
		h.problemWriter.WriteError(traceCtx, w, err, logger)
		return
	}

	currentUser, ok := user.GetFromContext(traceCtx)
	if !ok {
		h.problemWriter.WriteError(traceCtx, w, internal.ErrNoUserInContext, logger)
		return
	}

	newForm, err := h.formService.Create(traceCtx, req, currentUnitID, currentUser.ID)
	if err != nil {
		h.problemWriter.WriteError(traceCtx, w, err, logger)
		return
	}

	handlerutil.WriteJSONResponse(w, http.StatusCreated, newForm)
}

func (h *Handler) ListFormsByUnit(w http.ResponseWriter, r *http.Request) {
	traceCtx, span := h.tracer.Start(r.Context(), "ListFormsByUnitHandler")
	defer span.End()
	logger := logutil.WithContext(traceCtx, h.logger)

	unitIDStr := r.PathValue("unitId")
	unitID, err := handlerutil.ParseUUID(unitIDStr)
	if err != nil {
		h.problemWriter.WriteError(traceCtx, w, err, logger)
		return
	}

	forms, err := h.formService.ListByUnit(traceCtx, unitID)
	if err != nil {
		h.problemWriter.WriteError(traceCtx, w, err, logger)
		return
	}

	handlerutil.WriteJSONResponse(w, http.StatusOK, forms)
}<|MERGE_RESOLUTION|>--- conflicted
+++ resolved
@@ -67,16 +67,6 @@
 	Slug        string            `json:"slug" validate:"required"`
 }
 
-type AddMemberParams struct {
-	ID       uuid.UUID `json:"id" validate:"required"`
-	MemberID uuid.UUID `json:"member_id" validate:"required"`
-}
-
-type RemoveMemberParams struct {
-	ID       uuid.UUID `json:"id" validate:"required"`
-	MemberID uuid.UUID `json:"member_id" validate:"required"`
-}
-
 type Request struct {
 	Name        string            `json:"name" validate:"required"`
 	Description string            `json:"description"`
@@ -443,230 +433,15 @@
 		http.Error(w, "parent or child ID not provided", http.StatusBadRequest)
 		return
 	}
-<<<<<<< HEAD
-
-	cID, err := uuid.Parse(cIDStr)
-	if err != nil {
-		h.problemWriter.WriteError(traceCtx, w, fmt.Errorf("invalid child ID: %w", err), h.logger)
-		return
-	}
-
-	err = h.service.RemoveParentChild(traceCtx, cID)
+	cID, err := internal.ParseUUID(cIDStr)
+	if err != nil {
+		h.problemWriter.WriteError(traceCtx, w, err, h.logger)
+		return
+	}
+
+	err = h.store.RemoveParentChild(traceCtx, cID)
 	if err != nil {
 		h.problemWriter.WriteError(traceCtx, w, fmt.Errorf("failed to remove parent-child relationship: %w", err), h.logger)
-		return
-	}
-
-	handlerutil.WriteJSONResponse(w, http.StatusNoContent, nil)
-}
-
-func (h *Handler) AddOrgMember(w http.ResponseWriter, r *http.Request) {
-	traceCtx, span := h.tracer.Start(r.Context(), "AddOrgMember")
-	defer span.End()
-	h.logger = logutil.WithContext(traceCtx, h.logger)
-
-	slug, err := internal.GetSlugFromContext(traceCtx)
-	if err != nil {
-		h.problemWriter.WriteError(traceCtx, w, fmt.Errorf("failed to get org slug from context: %w", err), h.logger)
-		return
-	}
-
-	orgID, err := h.service.GetOrgIDBySlug(traceCtx, slug)
-	if err != nil {
-		h.problemWriter.WriteError(traceCtx, w, fmt.Errorf("failed to get org ID by slug: %w", err), h.logger)
-		return
-	}
-
-	// Get MemberID from request body
-	var params struct {
-		MemberID uuid.UUID `json:"member_id"`
-	}
-	if err := handlerutil.ParseAndValidateRequestBody(traceCtx, h.validator, r, &params); err != nil {
-		h.problemWriter.WriteError(traceCtx, w, fmt.Errorf("invalid request body: %w", err), h.logger)
-		return
-	}
-
-	if orgID == uuid.Nil || params.MemberID == uuid.Nil {
-		h.problemWriter.WriteError(traceCtx, w, fmt.Errorf("org ID or member ID cannot be empty"), h.logger)
-		return
-	}
-
-	members, err := h.service.AddMember(traceCtx, "organization", AddMemberParams{
-		ID:       orgID,
-		MemberID: params.MemberID,
-	})
-=======
-	cID, err := internal.ParseUUID(cIDStr)
-	if err != nil {
-		h.problemWriter.WriteError(traceCtx, w, err, h.logger)
-		return
-	}
-
-	err = h.store.RemoveParentChild(traceCtx, cID)
->>>>>>> e1c776f4
-	if err != nil {
-		h.problemWriter.WriteError(traceCtx, w, fmt.Errorf("failed to add org member: %w", err), h.logger)
-		return
-	}
-
-	handlerutil.WriteJSONResponse(w, http.StatusNoContent, members)
-}
-
-func (h *Handler) AddUnitMember(w http.ResponseWriter, r *http.Request) {
-	traceCtx, span := h.tracer.Start(r.Context(), "AddUnitMember")
-	defer span.End()
-	h.logger = logutil.WithContext(traceCtx, h.logger)
-
-	idStr := r.PathValue("id")
-	id, err := uuid.Parse(idStr)
-	if err != nil {
-		h.problemWriter.WriteError(traceCtx, w, fmt.Errorf("invalid unit ID: %w", err), h.logger)
-		return
-	}
-
-	var params struct {
-		MemberID uuid.UUID `json:"member_id"`
-	}
-	if err := handlerutil.ParseAndValidateRequestBody(traceCtx, h.validator, r, &params); err != nil {
-		h.problemWriter.WriteError(traceCtx, w, fmt.Errorf("invalid request body: %w", err), h.logger)
-		return
-	}
-
-	if params.MemberID == uuid.Nil {
-		h.problemWriter.WriteError(traceCtx, w, fmt.Errorf("member ID cannot be empty"), h.logger)
-		return
-	}
-
-	member, err := h.service.AddMember(traceCtx, "unit", AddMemberParams{
-		ID:       id,
-		MemberID: params.MemberID,
-	})
-	if err != nil {
-		h.problemWriter.WriteError(traceCtx, w, fmt.Errorf("failed to add unit member: %w", err), h.logger)
-		return
-	}
-
-	handlerutil.WriteJSONResponse(w, http.StatusNoContent, member)
-}
-
-func (h *Handler) ListOrgMembers(w http.ResponseWriter, r *http.Request) {
-	traceCtx, span := h.tracer.Start(r.Context(), "ListOrgMembers")
-	defer span.End()
-	h.logger = logutil.WithContext(traceCtx, h.logger)
-
-	slug, err := internal.GetSlugFromContext(traceCtx)
-	if err != nil {
-		h.problemWriter.WriteError(traceCtx, w, fmt.Errorf("failed to get org slug from context: %w", err), h.logger)
-		return
-	}
-
-	orgID, err := h.service.GetOrgIDBySlug(traceCtx, slug)
-	if err != nil {
-		h.problemWriter.WriteError(traceCtx, w, fmt.Errorf("failed to get org ID by slug: %w", err), h.logger)
-		return
-	}
-
-	members, err := h.service.ListMembers(traceCtx, "organization", orgID)
-	if err != nil {
-		h.problemWriter.WriteError(traceCtx, w, fmt.Errorf("failed to list org members: %w", err), h.logger)
-		return
-	}
-
-	handlerutil.WriteJSONResponse(w, http.StatusOK, members)
-}
-
-func (h *Handler) ListUnitMembers(w http.ResponseWriter, r *http.Request) {
-	traceCtx, span := h.tracer.Start(r.Context(), "ListUnitMembers")
-	defer span.End()
-	h.logger = logutil.WithContext(traceCtx, h.logger)
-
-	idStr := r.PathValue("id")
-	id, err := uuid.Parse(idStr)
-	if err != nil {
-		h.problemWriter.WriteError(traceCtx, w, fmt.Errorf("invalid unit ID: %w", err), h.logger)
-		return
-	}
-
-	members, err := h.service.ListMembers(traceCtx, "unit", id)
-	if err != nil {
-		h.problemWriter.WriteError(traceCtx, w, fmt.Errorf("failed to list unit members: %w", err), h.logger)
-		return
-	}
-
-	handlerutil.WriteJSONResponse(w, http.StatusOK, members)
-}
-
-func (h *Handler) RemoveOrgMember(w http.ResponseWriter, r *http.Request) {
-	traceCtx, span := h.tracer.Start(r.Context(), "RemoveOrgMember")
-	defer span.End()
-	h.logger = logutil.WithContext(traceCtx, h.logger)
-
-	slug, err := internal.GetSlugFromContext(traceCtx)
-	if err != nil {
-		h.problemWriter.WriteError(traceCtx, w, fmt.Errorf("failed to get org slug from context: %w", err), h.logger)
-		return
-	}
-
-	orgID, err := h.service.GetOrgIDBySlug(traceCtx, slug)
-	if err != nil || orgID == uuid.Nil {
-		h.problemWriter.WriteError(traceCtx, w, fmt.Errorf("failed to get org ID by slug: %w", err), h.logger)
-		return
-	}
-
-	mIDStr := r.PathValue("member_id")
-
-	if mIDStr == "" {
-		http.Error(w, "member ID not provided", http.StatusBadRequest)
-		return
-	}
-	mID, err := uuid.Parse(mIDStr)
-	if err != nil {
-		h.problemWriter.WriteError(traceCtx, w, fmt.Errorf("invalid member ID: %w", err), h.logger)
-		return
-	}
-
-	err = h.service.RemoveMember(traceCtx, "organization", RemoveMemberParams{
-		ID:       orgID,
-		MemberID: mID,
-	})
-	if err != nil {
-		h.problemWriter.WriteError(traceCtx, w, fmt.Errorf("failed to remove org member: %w", err), h.logger)
-		return
-	}
-
-	handlerutil.WriteJSONResponse(w, http.StatusNoContent, nil)
-}
-
-func (h *Handler) RemoveUnitMember(w http.ResponseWriter, r *http.Request) {
-	traceCtx, span := h.tracer.Start(r.Context(), "RemoveUnitMember")
-	defer span.End()
-	h.logger = logutil.WithContext(traceCtx, h.logger)
-
-	idStr := r.PathValue("id")
-	id, err := uuid.Parse(idStr)
-	if err != nil {
-		h.problemWriter.WriteError(traceCtx, w, fmt.Errorf("invalid unit ID: %w", err), h.logger)
-		return
-	}
-
-	mIDStr := r.PathValue("member_id")
-	if mIDStr == "" {
-		http.Error(w, "member ID not provided", http.StatusBadRequest)
-		return
-	}
-
-	mID, err := uuid.Parse(mIDStr)
-	if err != nil {
-		h.problemWriter.WriteError(traceCtx, w, fmt.Errorf("invalid member ID: %w", err), h.logger)
-		return
-	}
-
-	err = h.service.RemoveMember(traceCtx, "unit", RemoveMemberParams{
-		ID:       id,
-		MemberID: mID,
-	})
-	if err != nil {
-		h.problemWriter.WriteError(traceCtx, w, fmt.Errorf("failed to remove unit member: %w", err), h.logger)
 		return
 	}
 
