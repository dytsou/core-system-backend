-- name: CreateOrg :one
INSERT INTO organizations (name, owner_id, description, metadata, slug)
VALUES ($1, $2, $3, $4, $5)
RETURNING *;

-- name: CreateUnit :one
INSERT INTO units (name, org_id, description, metadata)
VALUES ($1, $2, $3, $4)
RETURNING *;

-- name: CreateUnitWithID :one
INSERT INTO units (id, name, org_id, description, metadata)
VALUES ($1, $2, $3, $4, $5)
RETURNING *;

-- name: GetUnitByID :one
SELECT * FROM units WHERE id = $1;

-- name: GetOrgByID :one
SELECT * FROM organizations WHERE id = $1;

-- name: GetAllOrganizations :many
SELECT * FROM organizations;

-- name: GetOrgIDBySlug :one
SELECT id FROM organizations WHERE slug = $1;

-- name: UpdateOrg :one
UPDATE organizations
SET slug = $2, name = $3, description = $4, metadata = $5, updated_at = now()
WHERE id = $1
RETURNING *;

-- name: UpdateUnit :one
UPDATE units
SET name = $2, description = $3, metadata = $4, updated_at = now()
WHERE id = $1
RETURNING *;

-- name: DeleteUnit :exec
DELETE FROM units WHERE id = $1;

-- name: DeleteOrg :exec
DELETE FROM organizations WHERE id = $1;

-- name: AddParentChild :one
INSERT INTO parent_child (parent_id, child_id, org_id)
VALUES ($1, $2, $3)
RETURNING *;

-- name: ListSubUnits :many
SELECT u.* FROM units u
JOIN parent_child pc ON u.id = pc.child_id
WHERE pc.parent_id = $1;

-- name: ListOrgSubUnits :many
SELECT u.* FROM units u
JOIN parent_child pc ON u.id = pc.child_id
WHERE pc.parent_id = $1;

-- name: ListSubUnitIDs :many
SELECT child_id FROM parent_child WHERE parent_id = $1;

-- name: ListOrgSubUnitIDs :many
SELECT child_id FROM parent_child WHERE parent_id = $1;

-- name: RemoveParentChild :exec
<<<<<<< HEAD
DELETE FROM parent_child WHERE child_id = $1;

-- name: AddOrgMember :one
INSERT INTO org_members (org_id, member_id)
VALUES ($1, $2)
RETURNING *;

-- name: ListOrgMembers :many
SELECT member_id FROM org_members WHERE org_id = $1;

-- name: RemoveOrgMember :exec
DELETE FROM org_members WHERE org_id = $1 AND member_id = $2;

-- name: AddUnitMember :one
INSERT INTO unit_members (unit_id, member_id)
VALUES ($1, $2)
RETURNING *;

-- name: ListUnitMembers :many
SELECT member_id FROM unit_members WHERE unit_id = $1;

-- name: RemoveUnitMember :exec
DELETE FROM unit_members WHERE unit_id = $1 AND member_id = $2;
=======
DELETE FROM parent_child WHERE child_id = $1;
>>>>>>> e1c776f4
<|MERGE_RESOLUTION|>--- conflicted
+++ resolved
@@ -65,7 +65,6 @@
 SELECT child_id FROM parent_child WHERE parent_id = $1;
 
 -- name: RemoveParentChild :exec
-<<<<<<< HEAD
 DELETE FROM parent_child WHERE child_id = $1;
 
 -- name: AddOrgMember :one
@@ -88,7 +87,4 @@
 SELECT member_id FROM unit_members WHERE unit_id = $1;
 
 -- name: RemoveUnitMember :exec
-DELETE FROM unit_members WHERE unit_id = $1 AND member_id = $2;
-=======
-DELETE FROM parent_child WHERE child_id = $1;
->>>>>>> e1c776f4
+DELETE FROM unit_members WHERE unit_id = $1 AND member_id = $2;