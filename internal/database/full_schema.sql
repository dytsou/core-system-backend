-- Code generated by schema merge script. DO NOT EDIT.

CREATE EXTENSION IF NOT EXISTS pgcrypto;

CREATE TABLE IF NOT EXISTS refresh_tokens (
    id UUID PRIMARY KEY DEFAULT gen_random_uuid(),
    user_id UUID NOT NULL REFERENCES users(id) ON DELETE CASCADE,
    is_active BOOLEAN DEFAULT TRUE,
    expiration_date TIMESTAMPTZ NOT NULL
);CREATE EXTENSION IF NOT EXISTS pgcrypto;
CREATE TYPE unit_type AS ENUM ('unit', 'organization');

CREATE TABLE IF NOT EXISTS units (
    id UUID PRIMARY KEY DEFAULT gen_random_uuid(),
    name VARCHAR(255),
    description VARCHAR(255),
    metadata JSONB,
    type unit_type NOT NULL DEFAULT 'unit',
    created_at TIMESTAMPTZ NOT NULL DEFAULT now(),
    updated_at TIMESTAMPTZ NOT NULL DEFAULT now()
);

CREATE TABLE IF NOT EXISTS organizations (
    id UUID PRIMARY KEY DEFAULT gen_random_uuid(),
    name VARCHAR(255),
    description VARCHAR(255),
    metadata JSONB,
    type unit_type NOT NULL DEFAULT 'organization',
    slug VARCHAR(255) NOT NULL,
    created_at TIMESTAMPTZ NOT NULL DEFAULT now(),
    updated_at TIMESTAMPTZ NOT NULL DEFAULT now(),
    UNIQUE(slug)
);

CREATE TABLE IF NOT EXISTS unit_members (
    unit_id UUID REFERENCES units(id) ON DELETE CASCADE,
    member_id UUID,
    PRIMARY KEY (unit_id, member_id)
);

CREATE TABLE IF NOT EXISTS org_members (
    org_id UUID REFERENCES organizations(id) ON DELETE CASCADE,
    member_id UUID,
    PRIMARY KEY (org_id, member_id)
);

CREATE TABLE IF NOT EXISTS parent_child (
    parent_id UUID NOT NULL,
    child_id UUID NOT NULL REFERENCES units(id) ON DELETE CASCADE,
    PRIMARY KEY (parent_id, child_id)
);CREATE EXTENSION IF NOT EXISTS pgcrypto;

CREATE TABLE IF NOT EXISTS users (
    id UUID PRIMARY KEY DEFAULT gen_random_uuid(),
    name VARCHAR(255),
    username VARCHAR(255),
    avatar_url VARCHAR(512),
    role VARCHAR(255)[] NOT NULL DEFAULT '{"user"}',
    created_at TIMESTAMPTZ NOT NULL DEFAULT now(),
    updated_at TIMESTAMPTZ NOT NULL DEFAULT now()
);

CREATE TABLE IF NOT EXISTS auth (
    id UUID PRIMARY KEY DEFAULT gen_random_uuid(),
    user_id UUID NOT NULL REFERENCES users(id) ON DELETE CASCADE,
    provider VARCHAR(255) NOT NULL,
    provider_id VARCHAR(255) NOT NULL,
    created_at TIMESTAMPTZ NOT NULL DEFAULT now(),
    updated_at TIMESTAMPTZ NOT NULL DEFAULT now(),
    UNIQUE(provider, provider_id)
<<<<<<< HEAD
=======
);CREATE EXTENSION IF NOT EXISTS pgcrypto;

CREATE TABLE IF NOT EXISTS units (
    id UUID PRIMARY KEY DEFAULT gen_random_uuid(),
    name VARCHAR(255),
    description VARCHAR(255),
    metadata JSONB,
    created_at TIMESTAMPTZ NOT NULL DEFAULT now(),
    updated_at TIMESTAMPTZ NOT NULL DEFAULT now(),

    tenant_id UUID NOT NULL
);

CREATE TABLE IF NOT EXISTS organizations (
    id UUID PRIMARY KEY DEFAULT gen_random_uuid(),
    name VARCHAR(255),
    description VARCHAR(255),
    metadata JSONB,
    slug VARCHAR(255) NOT NULL,
    created_at TIMESTAMPTZ NOT NULL DEFAULT now(),
    updated_at TIMESTAMPTZ NOT NULL DEFAULT now(),
    UNIQUE(slug),

    tenant_id UUID NOT NULL
);

CREATE TABLE IF NOT EXISTS parent_child (
    parent_id UUID NOT NULL,
    child_id UUID NOT NULL REFERENCES units(id) ON DELETE CASCADE,
    PRIMARY KEY (parent_id, child_id)
);
CREATE TYPE db_strategy AS ENUM ('shared', 'isolated');

CREATE TABLE IF NOT EXISTS tenants
(
    id UUID PRIMARY KEY REFERENCES organizations(id) ON DELETE CASCADE,
    db_strategy db_strategy NOT NULL
);CREATE EXTENSION IF NOT EXISTS pgcrypto;

CREATE TABLE IF NOT EXISTS refresh_tokens (
    id UUID PRIMARY KEY DEFAULT gen_random_uuid(),
    user_id UUID NOT NULL REFERENCES users(id) ON DELETE CASCADE,
    is_active BOOLEAN DEFAULT TRUE,
    expiration_date TIMESTAMPTZ NOT NULL
>>>>>>> fec7f271
);<|MERGE_RESOLUTION|>--- conflicted
+++ resolved
@@ -7,6 +7,12 @@
     user_id UUID NOT NULL REFERENCES users(id) ON DELETE CASCADE,
     is_active BOOLEAN DEFAULT TRUE,
     expiration_date TIMESTAMPTZ NOT NULL
+);CREATE TYPE db_strategy AS ENUM ('shared', 'isolated');
+
+CREATE TABLE IF NOT EXISTS tenants
+(
+    id UUID PRIMARY KEY REFERENCES organizations(id) ON DELETE CASCADE,
+    db_strategy db_strategy NOT NULL
 );CREATE EXTENSION IF NOT EXISTS pgcrypto;
 CREATE TYPE unit_type AS ENUM ('unit', 'organization');
 
@@ -68,51 +74,4 @@
     created_at TIMESTAMPTZ NOT NULL DEFAULT now(),
     updated_at TIMESTAMPTZ NOT NULL DEFAULT now(),
     UNIQUE(provider, provider_id)
-<<<<<<< HEAD
-=======
-);CREATE EXTENSION IF NOT EXISTS pgcrypto;
-
-CREATE TABLE IF NOT EXISTS units (
-    id UUID PRIMARY KEY DEFAULT gen_random_uuid(),
-    name VARCHAR(255),
-    description VARCHAR(255),
-    metadata JSONB,
-    created_at TIMESTAMPTZ NOT NULL DEFAULT now(),
-    updated_at TIMESTAMPTZ NOT NULL DEFAULT now(),
-
-    tenant_id UUID NOT NULL
-);
-
-CREATE TABLE IF NOT EXISTS organizations (
-    id UUID PRIMARY KEY DEFAULT gen_random_uuid(),
-    name VARCHAR(255),
-    description VARCHAR(255),
-    metadata JSONB,
-    slug VARCHAR(255) NOT NULL,
-    created_at TIMESTAMPTZ NOT NULL DEFAULT now(),
-    updated_at TIMESTAMPTZ NOT NULL DEFAULT now(),
-    UNIQUE(slug),
-
-    tenant_id UUID NOT NULL
-);
-
-CREATE TABLE IF NOT EXISTS parent_child (
-    parent_id UUID NOT NULL,
-    child_id UUID NOT NULL REFERENCES units(id) ON DELETE CASCADE,
-    PRIMARY KEY (parent_id, child_id)
-);
-CREATE TYPE db_strategy AS ENUM ('shared', 'isolated');
-
-CREATE TABLE IF NOT EXISTS tenants
-(
-    id UUID PRIMARY KEY REFERENCES organizations(id) ON DELETE CASCADE,
-    db_strategy db_strategy NOT NULL
-);CREATE EXTENSION IF NOT EXISTS pgcrypto;
-
-CREATE TABLE IF NOT EXISTS refresh_tokens (
-    id UUID PRIMARY KEY DEFAULT gen_random_uuid(),
-    user_id UUID NOT NULL REFERENCES users(id) ON DELETE CASCADE,
-    is_active BOOLEAN DEFAULT TRUE,
-    expiration_date TIMESTAMPTZ NOT NULL
->>>>>>> fec7f271
 );