networks:
  core_system_$VERSION:
    driver: bridge
  traefik:
    external: true

services:
  backend:
    image: nycusdc/core-system-backend:$VERSION
    container_name: core-system-backend-$VERSION
    ports:
      - '$PORT:8080'
    networks:
      - core_system_$VERSION
      - traefik
    depends_on:
      postgres:
        condition: service_healthy
    environment:
      HOST: "0.0.0.0"
      DATABASE_URL: postgres://postgres:password@postgres:5432/core_system?sslmode=disable
      MIGRATION_SOURCE: file:///app/migrations
<<<<<<< HEAD
    labels:
      - "vector.enable=true"
      - "traefik.enable=true"
      - "traefik.http.routers.core-system-backend.rule=Host(`api.snapshot.core-system.sdc.nycu.club`)"
      - "traefik.http.routers.core-system-backend.entrypoints=websecure"
      - "traefik.http.routers.core-system-backend.tls=true"
      - "traefik.http.routers.core-system-backend.tls.certresolver=cloudflare"
=======
      OTEL_COLLECTOR_URL: 10.140.0.3:4317
    labels:
      - "vector.enable=true"
>>>>>>> f65f8684
    
  postgres:
    image: postgres:latest
    healthcheck:
      test: ["CMD-SHELL", "pg_isready -U postgres"]
      interval: 10s
      timeout: 5s
      retries: 5
    environment:
      POSTGRES_USER: postgres
      POSTGRES_PASSWORD: password
      POSTGRES_DB: core_system
    networks:
      - core_system_$VERSION<|MERGE_RESOLUTION|>--- conflicted
+++ resolved
@@ -20,7 +20,7 @@
       HOST: "0.0.0.0"
       DATABASE_URL: postgres://postgres:password@postgres:5432/core_system?sslmode=disable
       MIGRATION_SOURCE: file:///app/migrations
-<<<<<<< HEAD
+      OTEL_COLLECTOR_URL: 10.140.0.3:4317
     labels:
       - "vector.enable=true"
       - "traefik.enable=true"
@@ -28,11 +28,6 @@
       - "traefik.http.routers.core-system-backend.entrypoints=websecure"
       - "traefik.http.routers.core-system-backend.tls=true"
       - "traefik.http.routers.core-system-backend.tls.certresolver=cloudflare"
-=======
-      OTEL_COLLECTOR_URL: 10.140.0.3:4317
-    labels:
-      - "vector.enable=true"
->>>>>>> f65f8684
     
   postgres:
     image: postgres:latest
