--- conflicted
+++ resolved
@@ -41,7 +41,6 @@
               import: "github.com/google/uuid"
               type: "UUID"
   - engine: "postgresql"
-<<<<<<< HEAD
     queries: "./internal/form/response/queries.sql"
     schema: "./internal/database/full_schema.sql"
     gen:
@@ -56,9 +55,6 @@
               type: "UUID"
   - engine: "postgresql"
     queries: "./internal/form/question/queries.sql"
-=======
-    queries: "./internal/unit/queries.sql"
->>>>>>> 4375f5f8
     schema: "./internal/database/full_schema.sql"
     gen:
       go:
